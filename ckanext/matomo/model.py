--- conflicted
+++ resolved
@@ -591,15 +591,9 @@
     def get_top(cls, limit=20):
         resource_stats = []
         # TODO: Reimplement in more efficient manner if needed (using RANK OVER and PARTITION in raw sql)
-<<<<<<< HEAD
-        unique_resources = model.Session.query(cls.resource_id, func.count(cls.visits)).group_by(cls.resource_id).order_by(
-            func.count(cls.visits).desc()).join(model.Resource, model.Resource.id == cls.resource_id).limit(limit).all()
-
-=======
         unique_resources = model.Session.query(cls.resource_id, func.count(cls.visits), func.sum(cls.downloads)).group_by(
             cls.resource_id).order_by(func.sum(cls.downloads).desc()).having(func.sum(cls.downloads) > 0).join(
                 model.Resource, model.Resource.id == cls.resource_id).limit(limit).all()
->>>>>>> 0f3b759e
         # Adding last date associated to this package stat and filtering out private and deleted packages
         if unique_resources is not None:
             for resource in unique_resources:
@@ -617,7 +611,6 @@
                 rs = ResourceStats(resource_id=resource_id, visit_date=last_date[0], visits=visits, downloads=downloads)
                 resource_stats.append(rs)
         dictat = ResourceStats.convert_to_dict(resource_stats, None, None)
-<<<<<<< HEAD
         return dictat
 
     @classmethod
@@ -651,8 +644,6 @@
                 rs = ResourceStats(resource_id=resource_id, visit_date=last_date[0], visits=visits, downloads=downloads)
                 resource_stats.append(rs)
         dictat = ResourceStats.convert_to_dict(resource_stats, None, None)
-=======
->>>>>>> 0f3b759e
         return dictat
 
     @classmethod
