import os
import logging
import ckanext.matomo

import ckan.plugins as plugins
import ckan.plugins.toolkit as toolkit
from ckan.lib.plugins import DefaultTranslation

from ckanext.matomo.cli import get_commands
from ckanext.matomo import helpers, reports
import ckanext.matomo.logic as logic

try:
    from ckanext.report.interfaces import IReport
except ImportError:
    IReport = None

try:
    toolkit.requires_ckan_version("2.9")
except toolkit.CkanVersionException:
    from ckanext.matomo.plugin.pylons_plugin import MixinPlugin
else:
    from ckanext.matomo.plugin.flask_plugin import MixinPlugin


log = logging.getLogger(__name__)


class MatomoPlugin(MixinPlugin, plugins.SingletonPlugin, DefaultTranslation):
    plugins.implements(plugins.IConfigurer)
    plugins.implements(plugins.ITemplateHelpers)
    plugins.implements(plugins.IConfigurable)
    plugins.implements(plugins.IActions)
    plugins.implements(plugins.ITranslation)

    if IReport is not None:
        plugins.implements(IReport)

    if toolkit.check_ckan_version(min_version="2.9"):
        plugins.implements(plugins.IClick)

    # IConfigurer

    def update_config(self, config_):
        toolkit.add_template_directory(config_, '../templates')
        toolkit.add_public_directory(config_, '../public')
        toolkit.add_resource('../fanstatic', 'matomo')
        toolkit.add_resource('../public/javascript/', 'ckanext-matomo_js')

    # IConfigurable

    def configure(self, config):

        self.config = config

        for config_option in (
            u'ckanext.matomo.domain',
            u'ckanext.matomo.site_id',
        ):
            if not config.get(config_option):
                raise Exception(u"Config option `{0}` must be set to use Matomo".format(config_option))

    # ITemplateHelpers

    def get_helpers(self):
        return {
            'matomo_snippet': helpers.matomo_snippet,
            'get_visits_for_resource': helpers.get_visits_for_resource,
            'get_visits_for_dataset': helpers.get_visits_for_dataset,
            'get_visit_count_for_dataset': helpers.get_visit_count_for_dataset,
            'get_download_count_for_dataset': helpers.get_download_count_for_dataset,
            'get_visit_count_for_resource': helpers.get_visit_count_for_resource,
            'get_download_count_for_resource': helpers.get_download_count_for_resource,
            'get_organization_url': helpers.get_organization_url,
            'format_date': helpers.format_date,
            'get_date_range': helpers.get_date_range,
            'get_years': helpers.get_years,
<<<<<<< HEAD
            'show_download_graph': helpers.show_download_graph
=======
            'get_current_date': helpers.get_current_date
>>>>>>> 8dacbc02
        }

    # IReport
    def register_reports(self):
        """Register details of an extension's reports"""
        return [reports.matomo_dataset_report_info(),
                reports.matomo_resource_report_info(),
                reports.matomo_location_report_info(),
                reports.matomo_most_popular_search_terms_info()]

    # IClick

    def get_commands(self):
        return get_commands()

    # IActions

    def get_actions(self):
        return {'most_visited_packages': logic.most_visited_packages}

    # ITranslation
    def i18n_directory(self):
        u'''Change the directory of the .mo translation files'''
        return os.path.join(
            os.path.dirname(ckanext.matomo.__file__),
            'i18n'
        )<|MERGE_RESOLUTION|>--- conflicted
+++ resolved
@@ -75,11 +75,8 @@
             'format_date': helpers.format_date,
             'get_date_range': helpers.get_date_range,
             'get_years': helpers.get_years,
-<<<<<<< HEAD
             'show_download_graph': helpers.show_download_graph
-=======
             'get_current_date': helpers.get_current_date
->>>>>>> 8dacbc02
         }
 
     # IReport
