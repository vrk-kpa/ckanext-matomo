--- conflicted
+++ resolved
@@ -80,11 +80,8 @@
                 helpers.get_download_count_for_resource_during_last_12_months,
             'get_download_count_for_resource_during_last_30_days': helpers.get_download_count_for_resource_during_last_30_days,
             'get_organization_url': helpers.get_organization_url,
-<<<<<<< HEAD
+            'format_date': helpers.format_date
             'get_date_range': helpers.get_date_range
-=======
-            'format_date': helpers.format_date
->>>>>>> 2ff3728f
         }
 
     # IReport
