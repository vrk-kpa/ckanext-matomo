from datetime import date, datetime
from flask import request
from typing import List, Tuple, Optional
from ckan.plugins.toolkit import render_snippet, config
from ckan.plugins import toolkit as tk
from ckanext.matomo.reports import last_calendar_period, get_report_years
from ckanext.matomo.model import PackageStats, ResourceStats
from ckanext.matomo.types import Visits


def matomo_snippet():
    data = {
        "matomo_domain": config.get('ckanext.matomo.domain'),
        "matomo_script_domain": config.get('ckanext.matomo.script_domain', config.get('ckanext.matomo.domain')),
        "matomo_site_id": config.get('ckanext.matomo.site_id'),
        "matomo_tracker_filename": config.get('ckanext.matomo.tracker_filename', "matomo.php"),
        "matomo_script_filename": config.get('ckanext.matomo.script_filename', "matomo.js")
    }

    return render_snippet("matomo/snippets/matomo.html", data)


# Get the organization specific report url
def get_organization_url(organization: str) -> str:
    if not organization:
        return request.path
    organization_path: str = "%s/%s" % (request.path, organization)
    params = dict(list(request.args.items()))
    time: Optional[str] = params.get('time')
    if time:
        organization_path = "%s?time=%s" % (organization_path, time)
    return tk.url_for(organization_path)


def get_visits_for_dataset(id: str) -> Visits:
    return PackageStats.get_all_visits(id)


def get_visits_for_resource(id: str) -> Visits:
    return ResourceStats.get_all_visits(id)


def get_download_count_for_dataset(id: str, time: str) -> int:
    start_date, end_date = get_date_range(time)
    return ResourceStats.get_download_count_for_dataset(id, start_date, end_date)


def get_visit_count_for_dataset(id: str, time: str) -> int:
    start_date, end_date = get_date_range(time)
    return PackageStats.get_visit_count_for_dataset(id, start_date, end_date)


def get_download_count_for_resource(id: str, time: str) -> int:
    start_date, end_date = get_date_range(time)
    return ResourceStats.get_stat_counts_by_id_and_date_range(id, start_date, end_date).get('downloads', 0)


def get_visit_count_for_resource(id: str, time: str) -> int:
    start_date, end_date = get_date_range(time)
    return ResourceStats.get_stat_counts_by_id_and_date_range(id, start_date, end_date).get('visits', 0)


def format_date(datestr) -> str:
    dateobj: date = date.fromisoformat(datestr)
    return dateobj.strftime('%d-%m-%Y')


def get_date_range(time: Optional[str] = None) -> Tuple[datetime, datetime]:
    if not time:
        params = dict(list(request.args.items()))
        time = params.get('time', 'month')
    return last_calendar_period(time)


def get_years() -> List[str]:
    return get_report_years()

<<<<<<< HEAD

def show_download_graph():
    return config.get('ckanext-matomo.show_download_graph', True)
=======
def get_current_date() -> datetime:
    return datetime.now()
>>>>>>> 8dacbc02
<|MERGE_RESOLUTION|>--- conflicted
+++ resolved
@@ -75,11 +75,10 @@
 def get_years() -> List[str]:
     return get_report_years()
 
-<<<<<<< HEAD
 
 def show_download_graph():
     return config.get('ckanext-matomo.show_download_graph', True)
-=======
+
+  
 def get_current_date() -> datetime:
     return datetime.now()
->>>>>>> 8dacbc02
